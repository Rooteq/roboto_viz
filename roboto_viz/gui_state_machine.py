--- conflicted
+++ resolved
@@ -66,12 +66,9 @@
     def handleGui(self) -> None:
         self.gui.main_view.switch_to_disconnected()
 
-<<<<<<< HEAD
-        self.connect_and_store_connections(
-=======
-
-        self.connect_and_store(
->>>>>>> 2695d102
+
+
+        self.connect_and_store_connections(
             self.gui.gui_manager.service_availability,
             self.gui.main_view.disconnected_view.set_availability
         )
@@ -107,14 +104,7 @@
     def handleGui(self):
         self.gui.main_view.switch_to_configuring()
 
-<<<<<<< HEAD
-        # self.gui.gui_manager.stop()
-        self.gui.gui_manager.stop_nav()
-
-        self.connect_and_store_connections(
-=======
-        self.connect_and_store(
->>>>>>> 2695d102
+        self.connect_and_store_connections(
             self.gui.main_view.set_position_signal,
             self.gui.gui_manager.set_init_pose
         )
@@ -234,13 +224,7 @@
         self.gui.main_view.switch_to_planner()
         self.gui.main_view.map_view.clear_points() # does it even work?
 
-<<<<<<< HEAD
-        self.gui.gui_manager.stop_nav()
-
-        self.connect_and_store_connections(
-=======
-        self.connect_and_store(
->>>>>>> 2695d102
+        self.connect_and_store_connections(
             self.gui.gui_manager.send_route_names,
             self.gui.main_view.active_view.load__routes
         )
